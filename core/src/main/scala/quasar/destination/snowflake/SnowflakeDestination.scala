/*
 * Copyright 2014–2019 SlamData Inc.
 *
 * Licensed under the Apache License, Version 2.0 (the "License");
 * you may not use this file except in compliance with the License.
 * You may obtain a copy of the License at
 *
 *     http://www.apache.org/licenses/LICENSE-2.0
 *
 * Unless required by applicable law or agreed to in writing, software
 * distributed under the License is distributed on an "AS IS" BASIS,
 * WITHOUT WARRANTIES OR CONDITIONS OF ANY KIND, either express or implied.
 * See the License for the specific language governing permissions and
 * limitations under the License.
 */

package quasar.destination.snowflake

import scala.Predef._
<<<<<<< HEAD
import scala.{Boolean, Byte, StringContext, Unit, List}
import scala.concurrent.ExecutionContext
import java.util.concurrent.Executors
=======
import scala.{Boolean, Byte, StringContext, Unit}
>>>>>>> 09d36f45

import quasar.api.destination.{LegacyDestination, DestinationColumn, DestinationType, ResultSink}
import quasar.api.push.RenderConfig
import quasar.api.resource._
<<<<<<< HEAD
import quasar.api.table.{ColumnType, TableColumn}
import quasar.concurrent.NamedDaemonThreadFactory
=======
import quasar.api.table.ColumnType
>>>>>>> 09d36f45
import quasar.connector.{MonadResourceErr, ResourceError}

import cats.effect._
import cats.data._
import cats.implicits._

import doobie._
import doobie.free.connection.unwrap
import doobie.implicits._

import fs2._

import org.slf4s.Logging

import java.lang.Exception
import java.util.UUID

import net.snowflake.client.jdbc.SnowflakeConnection

import pathy.Path, Path.FileName

<<<<<<< HEAD
import scalaz.NonEmptyList

import shims._

final class SnowflakeDestination[F[_]: ConcurrentEffect: MonadResourceErr: Timer: ContextShift](
  xa: Transactor[F],
  identCfg: SanitizeIdentifiers) extends Destination[F] with Logging {
=======
final class SnowflakeDestination[F[_]: ConcurrentEffect: MonadResourceErr: Timer](xa: Transactor[F])
    extends LegacyDestination[F] with Logging {

>>>>>>> 09d36f45
  def destinationType: DestinationType =
    SnowflakeDestinationModule.destinationType

  def sinks: NonEmptyList[ResultSink[F, Type]] =
    NonEmptyList.one(csvSink)

  private val Compressed: Boolean = true

  private val csvSink: ResultSink[F, Type] = ResultSink.csv[F, Type](RenderConfig.Csv()) {
    case (path, columns, bytes) =>
      Stream.force(
        for {
          freshNameSuffix <- Sync[F].delay(UUID.randomUUID().toString)
          freshName = s"reform-$freshNameSuffix"
          push = doPush(path, columns, bytes, freshName).onFinalize(removeFile(freshName))
        } yield push)
  }

  private def removeFile(fileName: String): F[Unit] =
    (fr0"rm @~/" ++ Fragment.const(fileName)) // no risk of injection here since this is fresh name
      .query[Unit].stream.transact(xa).compile.drain

  private val blocker: Blocker =
    Blocker.liftExecutionContext(
      ExecutionContext.fromExecutor(
        Executors.newCachedThreadPool(NamedDaemonThreadFactory("snowflake-destination"))))

  private def doPush(
      path: ResourcePath,
      columns: NonEmptyList[DestinationColumn[Type]],
      bytes: Stream[F, Byte],
      freshName: String)
      : Stream[F, Unit] =
    for {
      fileName <- Stream.eval(ensureSingleSegment(path))

      inputStream <- bytes.through(io.toInputStream)
      connection <- Stream.eval(snowflakeConnection.transact(xa))

      _ <- debug(s"Starting staging to file: @~/$freshName")

      _ <- Stream.eval(
        blocker.delay[F, Unit](connection.uploadStream("@~", "/", inputStream, freshName, Compressed)))

      _ <- debug(s"Finished staging to file: @~/$freshName")

      cols <- columns.traverse(mkColumn(_)).fold(
        errs => Stream.raiseError[F](
          new Exception(s"Some column types are not supported: ${mkErrorString(errs)}")),
        c => Stream(c).covaryAll[F, NonEmptyList[Fragment]])

      tableQuery = createTableQuery(fileName.value, cols).query[String]
      loadQuery = loadTableQuery(freshName, fileName.value, Compressed).query[String]

      _ <- debug(s"Table creation query:\n${tableQuery.sql}")
      _ <- debug(s"Load query:\n${loadQuery.sql}")

      createTableResponse <- tableQuery.stream.transact(xa)
      loadTableResponse <- loadQuery.stream.transact(xa)

      _ <- debug(s"Create table response: $createTableResponse")
      _ <- debug(s"Load table response: $loadTableResponse")

    } yield ()

  private def loadTableQuery(stagedFile: String, tableName: String, compressed: Boolean): Fragment = {
    val fileToLoad =
      if (compressed)
        stagedFile + ".gz"
      else
        stagedFile

    fr"COPY INTO" ++
      Fragment.const(QueryGen.sanitizeIdentifier(tableName, identCfg)) ++
      fr0" FROM @~/" ++
      Fragment.const(fileToLoad) ++ // no risk of injection here since this is fresh name
      fr"""file_format = (type = csv, skip_header = 1, field_optionally_enclosed_by = '"')"""
  }

  private def mkErrorString(errs: NonEmptyList[ColumnType.Scalar]): String =
    errs.map(_.show).intercalate(", ")

  // we need to retrieve a SnowflakeConnection
  // this is the recommended way to access Snowflake-specific methods
  // https://docs.snowflake.net/manuals/user-guide/jdbc-using.html#unwrapping-snowflake-specific-classes
  private def snowflakeConnection: ConnectionIO[SnowflakeConnection] =
    unwrap(classOf[SnowflakeConnection])

  private def ensureSingleSegment(r: ResourcePath): F[FileName] =
    r match {
      case file /: ResourcePath.Root => FileName(file).pure[F]
      case _ => MonadResourceErr[F].raiseError(ResourceError.notAResource(r))
    }

  private def createTableQuery(tableName: String, columns: NonEmptyList[Fragment]): Fragment =
    (fr"CREATE OR REPLACE TABLE" ++
      Fragment.const(QueryGen.sanitizeIdentifier(tableName, identCfg))) ++
      Fragments.parentheses(columns.intercalate(fr", "))

<<<<<<< HEAD
  private def mkColumn(c: TableColumn): ValidatedNel[ColumnType.Scalar, Fragment] =
    columnTypeToSnowflake(c.tpe)
      .map(Fragment.const(QueryGen.sanitizeIdentifier(c.name, identCfg)) ++ _)
=======
  private def mkColumn(c: DestinationColumn[Type]): ValidatedNel[ColumnType.Scalar, Fragment] =
    columnTypeToSnowflake(c.tpe).map(Fragment.const(escapeString(c.name)) ++ _)
>>>>>>> 09d36f45

  private def columnTypeToSnowflake(ct: ColumnType.Scalar)
      : ValidatedNel[ColumnType.Scalar, Fragment] =
    ct match {
      case ColumnType.Null => fr0"BYTEINT".validNel
      case ColumnType.Boolean => fr0"BOOLEAN".validNel
      case ColumnType.LocalTime => fr0"TIME".validNel
      case ot @ ColumnType.OffsetTime => ot.invalidNel
      case ColumnType.LocalDate => fr0"DATE".validNel
      case od @ ColumnType.OffsetDate => od.invalidNel
      case ColumnType.LocalDateTime => fr0"TIMESTAMP_NTZ".validNel
      case ColumnType.OffsetDateTime => fr0"TIMESTAMP_TZ".validNel
      case i @ ColumnType.Interval => i.invalidNel
      // this is an arbitrary precision and scale
      case ColumnType.Number => fr0"NUMBER(33, 3)".validNel
      case ColumnType.String => fr0"STRING".validNel
    }

  private def debug(msg: String): Stream[F, Unit] =
    Stream.eval(Sync[F].delay(log.debug(msg)))
}<|MERGE_RESOLUTION|>--- conflicted
+++ resolved
@@ -17,23 +17,15 @@
 package quasar.destination.snowflake
 
 import scala.Predef._
-<<<<<<< HEAD
-import scala.{Boolean, Byte, StringContext, Unit, List}
+import scala.{Boolean, Byte, StringContext, Unit}
 import scala.concurrent.ExecutionContext
 import java.util.concurrent.Executors
-=======
-import scala.{Boolean, Byte, StringContext, Unit}
->>>>>>> 09d36f45
 
 import quasar.api.destination.{LegacyDestination, DestinationColumn, DestinationType, ResultSink}
 import quasar.api.push.RenderConfig
 import quasar.api.resource._
-<<<<<<< HEAD
-import quasar.api.table.{ColumnType, TableColumn}
+import quasar.api.table.ColumnType
 import quasar.concurrent.NamedDaemonThreadFactory
-=======
-import quasar.api.table.ColumnType
->>>>>>> 09d36f45
 import quasar.connector.{MonadResourceErr, ResourceError}
 
 import cats.effect._
@@ -55,19 +47,10 @@
 
 import pathy.Path, Path.FileName
 
-<<<<<<< HEAD
-import scalaz.NonEmptyList
+final class SnowflakeDestination[F[_]: ConcurrentEffect: MonadResourceErr: Timer: ContextShift](
+    xa: Transactor[F],
+    identCfg: SanitizeIdentifiers) extends LegacyDestination[F] with Logging {
 
-import shims._
-
-final class SnowflakeDestination[F[_]: ConcurrentEffect: MonadResourceErr: Timer: ContextShift](
-  xa: Transactor[F],
-  identCfg: SanitizeIdentifiers) extends Destination[F] with Logging {
-=======
-final class SnowflakeDestination[F[_]: ConcurrentEffect: MonadResourceErr: Timer](xa: Transactor[F])
-    extends LegacyDestination[F] with Logging {
-
->>>>>>> 09d36f45
   def destinationType: DestinationType =
     SnowflakeDestinationModule.destinationType
 
@@ -167,14 +150,9 @@
       Fragment.const(QueryGen.sanitizeIdentifier(tableName, identCfg))) ++
       Fragments.parentheses(columns.intercalate(fr", "))
 
-<<<<<<< HEAD
-  private def mkColumn(c: TableColumn): ValidatedNel[ColumnType.Scalar, Fragment] =
+  private def mkColumn(c: DestinationColumn[Type]): ValidatedNel[ColumnType.Scalar, Fragment] =
     columnTypeToSnowflake(c.tpe)
       .map(Fragment.const(QueryGen.sanitizeIdentifier(c.name, identCfg)) ++ _)
-=======
-  private def mkColumn(c: DestinationColumn[Type]): ValidatedNel[ColumnType.Scalar, Fragment] =
-    columnTypeToSnowflake(c.tpe).map(Fragment.const(escapeString(c.name)) ++ _)
->>>>>>> 09d36f45
 
   private def columnTypeToSnowflake(ct: ColumnType.Scalar)
       : ValidatedNel[ColumnType.Scalar, Fragment] =
